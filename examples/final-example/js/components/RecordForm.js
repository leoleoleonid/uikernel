/**
 * Copyright (с) 2015-present, SoftIndex LLC.
 * All rights reserved.
 *
 * This source code is licensed under the BSD-style license found in the
 * LICENSE file in the root directory of this source tree.
 */

class RecordForm extends React.Component {
  constructor(props) {
    super(props);
    this.form = new UIKernel.Form();
    this.state = this.form.getAll();
    this.onFormChange = this.onFormChange.bind(this);
    this.handleSubmit = this.handleSubmit.bind(this);
  }

  componentDidMount() {
    this.form.init({
      fields: ['name', 'surname', 'phone', 'age', 'gender'],
      model: new UIKernel.Adapters.Grid.ToFormCreate(model, {
        gender: 1,
      }),
      submitAll: true,
      partialErrorChecking: true,
    });
    this.form.addChangeListener(this.onFormChange);
  }

  componentWillUnmount() {
    this.form.removeChangeListener(this.onFormChange);
  }

  onFormChange(newFormState) {
    this.setState({form: newFormState});
  }

  save(e) {
    e.preventDefault();
    this.form.submit()
      .then((recordId) => {
        this.props.onSubmit(recordId);
      });
  }

  render() {
    if (!this.state.isLoaded) {
      return <span>Loading...</span>;
    }

    return (
      <div className='modal-dialog modal-lg'>
        <div className='modal-content animated fadeIn'>
          <div className='modal-header'>
            <button type='button' className='close' data-dismiss='modal'>
              <span aria-hidden='true'>×</span>
              <span className='sr-only'>Close</span>
            </button>
            <h4 className='modal-title'>
              {this.props.mode === 'edit' ? 'Edit ' + this.state.form.fields.name.value + ' ' + this.state.form.fields.surname.value : 'Create'}
            </h4>
          </div>
<<<<<<< HEAD
          <div className="modal-body">
            <div className="form-horizontal">
              <div className={"form-group" + (this.state.form.fields.name.isChanged ? ' bg-warning' : '') +
=======
          <div className='modal-body'>
            <div className='form-horizontal'>
              <div className='form-group'>
                <div className='col-sm-9 col-sm-offset-3'>
                  <b
                    className='text-danger'>{this.state.form.globalError ? this.state.form.globalError.message : ''}</b>
                </div>
              </div>
              <div className={'form-group' + (this.state.form.fields.name.isChanged ? ' bg-warning' : '') +
>>>>>>> 4bf6af11
              (this.state.form.fields.name.errors ? ' bg-danger' : '')}>
                <label className='col-sm-3 control-label'>First Name</label>
                <div className='col-sm-9'>
                  <input
                    type='text'
                    className='form-control'
                    onChange={this.form.updateField.bind(this.form, 'name')}
                    onFocus={this.form.clearError.bind(this.form, 'name')}
                    onBlur={this.form.validateForm}
                    value={this.state.form.fields.name.value}
                  />
                </div>
              </div>
              <div className={'form-group' + (this.state.form.fields.surname.isChanged ? ' bg-warning' : '') +
              (this.state.form.fields.surname.errors ? ' bg-danger' : '')}>
                <label className='col-sm-3 control-label'>Last Name</label>
                <div className='col-sm-9'>
                  <input
                    type='text'
                    className='form-control'
                    onChange={this.form.updateField.bind(this.form, 'surname')}
                    onFocus={this.form.clearError.bind(this.form,'surname')}
                    onBlur={this.form.validateForm}
                    value={this.state.form.fields.surname.value}
                  />
                </div>
              </div>
              <div className={'form-group' + (this.state.form.fields.phone.isChanged ? ' bg-warning' : '') +
              (this.state.form.fields.phone.errors ? ' bg-danger' : '')}>
                <label className='col-sm-3 control-label'>Phone</label>
                <div className='col-sm-9'>
                  <input
                    type='text'
                    className='form-control'
                    onChange={this.form.updateField.bind(this.form, 'phone')}
                    onFocus={this.form.clearError.bind(this.form,'phone')}
                    onBlur={this.form.validateForm}
                    value={this.state.form.fields.phone.value}
                  />
                </div>
              </div>
              <div className={'form-group' + (this.state.form.fields.age.isChanged ? ' bg-warning' : '') +
              (this.state.form.fields.age.errors ? ' bg-danger' : '')}>
                <label className='col-sm-3 control-label'>Age</label>
                <div className='col-sm-9'>
                  <input
                    type='number'
                    className='form-control'
                    onChange={this.form.updateField.bind(this.form, 'age')}
                    onFocus={this.form.clearError.bind(this.form,'age')}
                    onBlur={this.form.validateForm}
                    value={this.state.form.fields.age.value}
                  />
                </div>
              </div>
              <div className={'form-group' + (this.state.form.fields.gender.isChanged ? ' bg-warning' : '') +
              (this.state.form.fields.gender.errors ? ' bg-danger' : '')}>
                <label className='col-sm-3 control-label'>Gender</label>
                <div className='col-sm-9'>
                  <UIKernel.Editors.Select
                    options={[
                      [1, 'Male'],
                      [2, 'Female']
                    ]}
                    className='form-control'
                    onChange={this.form.updateField.bind(this.form, 'gender')}
                    onFocus={this.form.clearError.bind(this.form,'gender')}
                    onBlur={this.form.validateForm}
                    value={this.state.form.fields.gender.value}
                  />
                </div>
              </div>
            </div>
          </div>
          <div className='modal-footer'>
            <button type='submit' className='btn btn-primary' onClick={this.save}>Save</button>
            <button type='button' className='btn btn-default' onClick={this.form.clearChanges}>Discard</button>
            <button type='button' className='btn btn-default' data-dismiss='modal'>Cancel</button>
          </div>
        </div>
      </div>
    );
  }
};<|MERGE_RESOLUTION|>--- conflicted
+++ resolved
@@ -49,38 +49,26 @@
     }
 
     return (
-      <div className='modal-dialog modal-lg'>
-        <div className='modal-content animated fadeIn'>
-          <div className='modal-header'>
-            <button type='button' className='close' data-dismiss='modal'>
-              <span aria-hidden='true'>×</span>
-              <span className='sr-only'>Close</span>
+      <div className="modal-dialog modal-lg">
+        <div className="modal-content animated fadeIn">
+          <div className="modal-header">
+            <button type="button" className="close" data-dismiss="modal">
+              <span aria-hidden="true">×</span>
+              <span className="sr-only">Close</span>
             </button>
-            <h4 className='modal-title'>
-              {this.props.mode === 'edit' ? 'Edit ' + this.state.form.fields.name.value + ' ' + this.state.form.fields.surname.value : 'Create'}
+            <h4 className="modal-title">
+              {this.props.mode === "edit" ? "Edit " + this.state.form.fields.name.value + ' ' + this.state.form.fields.surname.value : "Create"}
             </h4>
           </div>
-<<<<<<< HEAD
           <div className="modal-body">
             <div className="form-horizontal">
               <div className={"form-group" + (this.state.form.fields.name.isChanged ? ' bg-warning' : '') +
-=======
-          <div className='modal-body'>
-            <div className='form-horizontal'>
-              <div className='form-group'>
-                <div className='col-sm-9 col-sm-offset-3'>
-                  <b
-                    className='text-danger'>{this.state.form.globalError ? this.state.form.globalError.message : ''}</b>
-                </div>
-              </div>
-              <div className={'form-group' + (this.state.form.fields.name.isChanged ? ' bg-warning' : '') +
->>>>>>> 4bf6af11
               (this.state.form.fields.name.errors ? ' bg-danger' : '')}>
-                <label className='col-sm-3 control-label'>First Name</label>
-                <div className='col-sm-9'>
+                <label className="col-sm-3 control-label">First Name</label>
+                <div className="col-sm-9">
                   <input
-                    type='text'
-                    className='form-control'
+                    type="text"
+                    className="form-control"
                     onChange={this.form.updateField.bind(this.form, 'name')}
                     onFocus={this.form.clearError.bind(this.form, 'name')}
                     onBlur={this.form.validateForm}
@@ -88,13 +76,13 @@
                   />
                 </div>
               </div>
-              <div className={'form-group' + (this.state.form.fields.surname.isChanged ? ' bg-warning' : '') +
+              <div className={"form-group" + (this.state.form.fields.surname.isChanged ? ' bg-warning' : '') +
               (this.state.form.fields.surname.errors ? ' bg-danger' : '')}>
-                <label className='col-sm-3 control-label'>Last Name</label>
-                <div className='col-sm-9'>
+                <label className="col-sm-3 control-label">Last Name</label>
+                <div className="col-sm-9">
                   <input
-                    type='text'
-                    className='form-control'
+                    type="text"
+                    className="form-control"
                     onChange={this.form.updateField.bind(this.form, 'surname')}
                     onFocus={this.form.clearError.bind(this.form,'surname')}
                     onBlur={this.form.validateForm}
@@ -102,13 +90,13 @@
                   />
                 </div>
               </div>
-              <div className={'form-group' + (this.state.form.fields.phone.isChanged ? ' bg-warning' : '') +
+              <div className={"form-group" + (this.state.form.fields.phone.isChanged ? ' bg-warning' : '') +
               (this.state.form.fields.phone.errors ? ' bg-danger' : '')}>
-                <label className='col-sm-3 control-label'>Phone</label>
-                <div className='col-sm-9'>
+                <label className="col-sm-3 control-label">Phone</label>
+                <div className="col-sm-9">
                   <input
-                    type='text'
-                    className='form-control'
+                    type="text"
+                    className="form-control"
                     onChange={this.form.updateField.bind(this.form, 'phone')}
                     onFocus={this.form.clearError.bind(this.form,'phone')}
                     onBlur={this.form.validateForm}
@@ -116,13 +104,13 @@
                   />
                 </div>
               </div>
-              <div className={'form-group' + (this.state.form.fields.age.isChanged ? ' bg-warning' : '') +
+              <div className={"form-group" + (this.state.form.fields.age.isChanged ? ' bg-warning' : '') +
               (this.state.form.fields.age.errors ? ' bg-danger' : '')}>
-                <label className='col-sm-3 control-label'>Age</label>
-                <div className='col-sm-9'>
+                <label className="col-sm-3 control-label">Age</label>
+                <div className="col-sm-9">
                   <input
-                    type='number'
-                    className='form-control'
+                    type="number"
+                    className="form-control"
                     onChange={this.form.updateField.bind(this.form, 'age')}
                     onFocus={this.form.clearError.bind(this.form,'age')}
                     onBlur={this.form.validateForm}
@@ -130,16 +118,16 @@
                   />
                 </div>
               </div>
-              <div className={'form-group' + (this.state.form.fields.gender.isChanged ? ' bg-warning' : '') +
+              <div className={"form-group" + (this.state.form.fields.gender.isChanged ? ' bg-warning' : '') +
               (this.state.form.fields.gender.errors ? ' bg-danger' : '')}>
-                <label className='col-sm-3 control-label'>Gender</label>
-                <div className='col-sm-9'>
+                <label className="col-sm-3 control-label">Gender</label>
+                <div className="col-sm-9">
                   <UIKernel.Editors.Select
                     options={[
                       [1, 'Male'],
                       [2, 'Female']
                     ]}
-                    className='form-control'
+                    className="form-control"
                     onChange={this.form.updateField.bind(this.form, 'gender')}
                     onFocus={this.form.clearError.bind(this.form,'gender')}
                     onBlur={this.form.validateForm}
@@ -149,10 +137,10 @@
               </div>
             </div>
           </div>
-          <div className='modal-footer'>
-            <button type='submit' className='btn btn-primary' onClick={this.save}>Save</button>
-            <button type='button' className='btn btn-default' onClick={this.form.clearChanges}>Discard</button>
-            <button type='button' className='btn btn-default' data-dismiss='modal'>Cancel</button>
+          <div className="modal-footer">
+            <button type="submit" className="btn btn-primary" onClick={this.save}>Save</button>
+            <button type="button" className="btn btn-default" onClick={this.form.clearChanges}>Discard</button>
+            <button type="button" className="btn btn-default" data-dismiss="modal">Cancel</button>
           </div>
         </div>
       </div>
