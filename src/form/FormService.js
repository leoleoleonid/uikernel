--- conflicted
+++ resolved
@@ -310,14 +310,7 @@
       this._setState();
     }
 
-<<<<<<< HEAD
-    const errorsWithPartialChecking = this._getValidationErrors();
-    return errorsWithPartialChecking.isEmpty() ? null : errorsWithPartialChecking;
-=======
-    this._setState();
-
     return this._getValidationErrors();
->>>>>>> 3bfd0166
   }
 
   _getFields(data, changes) {
