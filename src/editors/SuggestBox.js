/**
 * Copyright (с) 2015-present, SoftIndex LLC.
 * All rights reserved.
 *
 * This source code is licensed under the BSD-style license found in the
 * LICENSE file in the root directory of this source tree.
 */

import toPromise from '../common/toPromise';
import utils from '../common/utils';
import Portal from '../common/Portal';
import {findDOMNode} from 'react-dom';
import React from 'react';
import PropTypes from 'prop-types';
import ThrottleError from '../common/ThrottleError';

const popupId = '__suggestBoxPopUp';
const classes = {
  option: '__suggestBoxPopUp-option',
  optionFocused: '__suggestBoxPopUp-option-focused',
  optionSelectable: '__suggestBoxPopUp-option-selectable',
  optionTypes: {
    group: '__suggestBoxPopUp-option-group',
    header: '__suggestBoxPopUp-option-header',
    subitem: '__suggestBoxPopUp-option-subitem',
    empty: '__suggestBoxPopUp-option-empty'
  },
  searchBlock: '__suggestBox-search',
  selectBtn: '__suggestBox-select-btn',
  arrow: '__suggestBox-arrow',
  up: '__suggestBox-up'
};
const TAB_KEY = 9;
const ENTER_KEY = 13;
const ESCAPE_KEY = 27;
const ARROW_UP_KEY = 38;
const ARROW_DOWN_KEY = 40;
const MIN_POPUP_HEIGHT = 100;

class SuggestBoxEditor extends React.Component {
  static propTypes = {
    disabled: PropTypes.bool,
    model: PropTypes.shape({
      read: PropTypes.func,
      getLabel: PropTypes.func
    }),
    onChange: PropTypes.func.isRequired,
    onLabelChange: PropTypes.func,
    onMetadataChange: PropTypes.func,
    value: PropTypes.any,
    defaultLabel: PropTypes.string,
    label: PropTypes.string,
    notFoundElement: PropTypes.element,
    loadingElement: PropTypes.element,
    onFocus: PropTypes.func
  };

  static defaultProps = {
    disabled: false,
    notFoundElement: <div>Nothing found</div>,
    loadingElement: <div>Loading...</div>,
    value: null
  };

  constructor(props) {
    super(props);
    this._loadData = utils.throttle(this._loadData);
    this.state = {
      isOpened: false,
      options: [],
      selectedOptionKey: null,
      lastValidLabel: '',
      label: '',
      popupStyles: {}
    };
    this._onInputFocus = this._onInputFocus.bind(this);
    this._onInputKeyDown = this._onInputKeyDown.bind(this);
    this._onInputValueChange = this._onInputValueChange.bind(this);
    this._focusOption = this._focusOption.bind(this);
    this._onDocumentMouseDown = this._onDocumentMouseDown.bind(this);
    this._onDocumentMouseScroll = this._onDocumentMouseScroll.bind(this);
    this._toggleList = this._toggleList.bind(this);
    this._openList = this._openList.bind(this);
  }

  componentDidMount() {
    this._isMounted = true;
    if (this.props.defaultLabel) {
      this._setLabelTo(this.props.defaultLabel, true);
    } else if (this.props.hasOwnProperty('label')) {
      this._setLabelTo(this.props.label, true);
    } else {
      this._getLabelFromModel(this.props.model, this.props.value);
    }
  }

  componentWillUnmount() {
    this._isMounted = false;
  }

  shouldComponentUpdate(nextProps, nextState) {
    return this.state.label !== nextState.label
      || !utils.isEqual(this.props.value, nextProps.value)
      || this.state.loading !== nextState.loading
      || this.state.selectedOptionKey !== nextState.selectedOptionKey
      || this.state.isOpened !== nextState.isOpened
      || this.state.options.length !== nextState.options.length
      || this.props.disabled !== nextProps.disabled;
  }

  componentWillReceiveProps(nextProps) {
    if (!utils.isEqual(this.props.value, nextProps.value)) {
      if (!this.props.hasOwnProperty('label')) {
        this._getLabelFromModel(nextProps.model, nextProps.value);
      }
    }
    if (this.props.label !== nextProps.label) {
      this._setLabelTo(nextProps.label, true);
    }
  }

  _getOptionLabel(option) {
    return Array.isArray(option.label) ? option.label[option.label.length - 1] : option.label;
  }

  _setLabelTo(label, markAsValid) {
    if (label === null || label === undefined) {
      label = '';
    }
    this.setState({
      label: label,
      lastValidLabel: markAsValid ? label : this.state.lastValidLabel
    });
  }

  _getLabelFromModel(model, id) {
    if (id === null || id === undefined) {
      return this._setLabelTo('', true);
    }

    toPromise(model.getLabel.bind(model))(id)
      .then((label) => {
        if (!this._isMounted) {
          return;
        }
        this._setLabelTo(label, true);
      })
      .catch(err => {
        if (err) {
          console.error(err);
          throw err;
        }
      });
  }

  async _updateList(searchPattern) {
    let options;
    try {
      options = await this._loadData(searchPattern);
    } catch (e) {
      if (!(e instanceof ThrottleError)) {
        throw e;
      }
      return;
    }

    if (this._isMounted) {
      await this.setState({
        options,
        selectedOptionKey: null,
        loading: false
      });
    }

    const content = document.querySelector(`${popupId} .__suggestBoxPopUp-content`);
    if (content) {
      content.style = {
        bottom: 'auto',
        position: 'static'
      };
    }
    this._scrollListTo();
  }

  _loadData(searchPattern) {
    return toPromise(this.props.model.read.bind(this.props.model))(searchPattern || '');
  }

  async _openList(searchPattern, focusFirstOption = false) {
    if (this.props.disabled || this.state.isOpened) {
      return;
    }

<<<<<<< HEAD
    this.setState({
      isOpened: true,
      loading: true,
      popupStyles: this._setPopupStyles()
    }, () => {
      findDOMNode(this.input).select();
      this._updateList(searchPattern) // TODO Handle errors
        .then(() => {
          if (!this.state.options.length) {
            return;
          }

          if (focusFirstOption) {
            const key = this.state.options[0].type !== 'group' ? 0 : 1;
            this._focusOption(key, true);
            return;
          }

          const selectedOptionKey = utils.findIndex(this.state.options, (option) => {
            return utils.isEqual(option.id, this.props.value);
          });
=======
    await toPromise(::this.setState, true)({isOpened: true, loading: true});
    findDOMNode(this.refs.input).select();

    const $input = $(findDOMNode(this.refs.input));
    const $popup = $(`#${popupId}`);

    const inputOffset = $input.offset();
    const inputWidth = $input.css('width');
    const inputHeight = $input.css('height');

    let offsetTop = inputOffset.top + parseInt(inputHeight);
    const offsetLeft = inputOffset.left;

    if (typeof window !== 'undefined') {
      const availableSpace = window.innerHeight - (offsetTop - window.scrollY);

      if (availableSpace < MIN_POPUP_HEIGHT) {
        offsetTop = inputOffset.top - 300;
        $popup.css('height', 300);
        $popup.find('.__suggestBoxPopUp-content')
          .css('bottom', 0)
          .css('position', 'absolute');
      } else {
        $popup.css('maxHeight', availableSpace);
      }
    }

    $popup
      .css('minWidth', inputWidth)
      .offset({
        top: offsetTop,
        left: offsetLeft
      });

    await this._updateList(searchPattern);

    if (!this.state.options.length) {
      return;
    }

    if (focusFirstOption) {
      const key = this.state.options[0].type !== 'group' ? 0 : 1;
      return await this._focusOption(key, true);
    }
>>>>>>> 99d04d9f

    const selectedOptionKey = utils.findIndex(this.state.options, (option) => {
      return utils.isEqual(option.id, this.props.value);
    });

    if (selectedOptionKey !== -1) {
      this._focusOptionAndScrollIntoView(Number(selectedOptionKey));
    }
  }

<<<<<<< HEAD
  _onInputFocus(e) {
    this._openList();
    findDOMNode(this.input).select();
=======
  async _onInputFocus(e) {
    await this._openList();
>>>>>>> 99d04d9f
    if (this.props.onFocus) {
      this.props.onFocus(e);
    }
  }

  _closeList(shouldBlur) {
    if (shouldBlur) {
      findDOMNode(this.input).blur();
    }
    if (!this.state.isOpened || !this._isMounted) {
      return;
    }
    this.setState({
      options: [],
      selectedOptionKey: null,
      isOpened: false
    });
  }

  async _toggleList() {
    if (this.state.isOpened) {
      this._closeList();
    } else {
      await this._openList();
    }
  }

  _selectOption(option) {
    option = option || {
      id: null,
      label: '',
      metadata: {}
    };
    this.props.onChange(option.id, option);
    if (this.props.onLabelChange) {
      this.props.onLabelChange(option.label);
    }
    if (this.props.onMetadataChange) {
      this.props.onMetadataChange(option.metadata);
    }
    findDOMNode(this.input).select();
  }

  async _focusOption(key, shouldSetLabel) {
    if (shouldSetLabel === true) {
      this._setLabelTo(this.state.options[key].label);
    }
    if (this.state.isOpened) {
      this._focusOptionAndScrollIntoView(key);
    } else {
      await this._openList(null);
      this._focusOptionAndScrollIntoView(key);
    }
  }

  _focusOptionAndScrollIntoView(key) {
    this.state.selectedOptionKey = key;
    const focusedItems = document.querySelector(`.${classes.optionFocused}`);
    const currentItem = document.querySelector(`.${classes.option}[data-key="${key}"]`);
    if (focusedItems) {
      focusedItems.classList.remove(classes.optionFocused);
    }
    if (currentItem) {
      currentItem.classList.add(classes.optionFocused);
    }
    const domOption = document.querySelectorAll(`#${popupId} li[data-key="${key}"]`)[0];
    this._scrollListTo(domOption);
  }

  _focusNextOption() {
    if (!this.state.options.length) {
      return;
    }

    if (this.state.selectedOptionKey === null) {
      this.state.selectedOptionKey = 0;
      return this._focusOption(this.state.selectedOptionKey, true);
    }

    let key;
    for (key = this.state.selectedOptionKey + 1; key < this.state.options.length; key++) {
      if (this.state.options[key].id) {
        return this._focusOption(key, true);
      }
    }
    for (key = 0; key < this.state.selectedOptionKey + 1; key++) {
      if (this.state.options[key].id) {
        return this._focusOption(key, true);
      }
    }
  }

  _focusPrevOption() {
    if (this.state.selectedOptionKey === null) {
      this.state.selectedOptionKey = 0;
      return this._focusOption(this.state.selectedOptionKey);
    }

    let key;
    for (key = this.state.selectedOptionKey - 1; key >= 0; key--) {
      if (this.state.options[key].id) {
        return this._focusOption(key, true);
      }
    }
    for (key = this.state.options.length - 1; key > this.state.selectedOptionKey - 1; key--) {
      if (this.state.options[key].id) {
        return this._focusOption(key, true);
      }
    }
  }

  _scrollListTo(target) {
    const container = document.querySelector(`#${popupId}:first-child`);
    if (!container) {
      return;
    }

    if (!target) {
      container.scrollTop = 0;
      return;
    }

    if (target.offsetTop - container.scrollTop >= container.clientHeight - target.clientHeight) {
      container.scrollTop = target.offsetTop - container.clientHeight + target.clientHeight;
    } else if (target.offsetTop - container.scrollTop < 0) {
      container.scrollTop = target.offsetTop;
    }
  }

  _isParentOf(child) {
    while (child) {
      child = child.parentNode;
      if (child === findDOMNode(this)) {
        return true;
      }
    }
    return false;
  }

  _onDocumentMouseDown(e, isOwner) {
    if (e.button !== 0) {
      return;
    }
    let target = e.target;
    if (isOwner) {
      if (!target.classList.contains(classes.option)) {
        target = target.parentNode;
      }
      if (target.classList.contains(classes.optionSelectable) && this.state.isOpened) {
        this._selectOption(this.state.options[target.getAttribute('data-key')]);
        this._closeList(true);
      }
    } else {
      // q where to test
      if (!utils.parents(target, `.${classes.searchBlock}`).length) {
        if (!findDOMNode(this.input).value) {
          this._selectOption(null);
        } else {
          this._setLabelTo(this.state.lastValidLabel);
        }
      }
      if (!this._isParentOf(e.target)) {
        this._closeList(true);
      }
    }
  }

  _onDocumentMouseScroll(e, isOwner) {
    if (!isOwner) {
      if (this.state.isOpened) {
        this._setLabelTo(this.state.lastValidLabel);
      }
      this._closeList(true);
    }
  }

  _onInputKeyDown(e) {
    if (this.props.disabled) {
      return;
    }
    switch (e.keyCode) {
    case ARROW_DOWN_KEY:
      e.preventDefault();
      if (!this.state.isOpened) {
        return this._openList('', true);
      }
      this._focusNextOption();
      break;
    case ARROW_UP_KEY:
      e.preventDefault();
      if (!this.state.isOpened) {
        return this._openList();
      }
      this._focusPrevOption();
      break;
    case ENTER_KEY:
      e.preventDefault();

      if (this.state.selectedOptionKey === null) {
        this._selectOption(null);
      } else {
        this._selectOption(this.state.options[this.state.selectedOptionKey]);
      }
      this._closeList();
      break;
    case TAB_KEY:
    case ESCAPE_KEY:
      if (e.keyCode === ESCAPE_KEY) {
        e.preventDefault();
      }
      if (!e.target.value || !this.props.value) {
        this._setLabelTo('');
        this._selectOption(null);
      } else {
        this._setLabelTo(this.state.lastValidLabel);
      }
      this._closeList();
      break;
    }
  }

<<<<<<< HEAD
  _onInputValueChange(e) {
    this._setLabelTo(e.target.value);
    if (this.state.isOpened) {
      return this._updateList(e.target.value);
    } else {
      return this._openList(e.target.value);
=======
  async _onInputValueChange(e) {
    if (this.state.isOpened) {
      await this._updateList(e.target.value);
    } else {
      await this._openList(e.target.value);
>>>>>>> 99d04d9f
    }
  }

  _setPopupStyles() {
    const inputStyles = window.getComputedStyle(findDOMNode(this.input));
    let popupStyle = {};

    const inputOffset = findDOMNode(this.input).getBoundingClientRect();
    const inputWidth = inputStyles.width;
    const inputHeight =inputStyles.height;

    let offsetTop = inputOffset.top + parseInt(inputHeight);
    const offsetLeft = inputOffset.left;

    if (typeof window !== 'undefined') {
      const availableSpace = window.innerHeight - offsetTop;
      if (availableSpace < MIN_POPUP_HEIGHT) {
        offsetTop = inputOffset.top - 300;
        popupStyle = {
          bottom: '0',
          position: 'absolute',
          height: '300'
        };
      } else {
        popupStyle.maxHeight = availableSpace;
      }
    }

    return {
      ...popupStyle,
      minWidth: inputWidth,
      top: offsetTop,
      left: offsetLeft
    };
  }

  focus() {
    findDOMNode(this.input).focus();
  }

  render() {
    const arrowClasses = [classes.arrow];
    let options;
    let optionsPopup = null;

    if (this.state.isOpened) {
      arrowClasses.push(classes.up);

      if (this.state.loading) {
        options = (
          <li className={[classes.option, classes.optionTypes.empty].join(' ')}>
            {this.props.loadingElement}
          </li>
        );
      } else {
        if (!this.state.options.length) {
          options = (
            <li className={[classes.option, classes.optionTypes.empty].join(' ')}>
              {this.props.notFoundElement}
            </li>
          );
        } else {
          options = this.state.options.map((option, key) => {
            const optionClassNames = [classes.option];
            if (key === this.state.selectedOptionKey) {
              optionClassNames.push(classes.optionFocused);
            }

            if (option.id) {
              optionClassNames.push(classes.optionSelectable);
            }

            if (option.type) {
              optionClassNames.push(classes.optionTypes[option.type] || option.type);
            }

            return (
              <li
                key={key}
                data-key={key}
                onMouseOver={this._focusOption.bind(this, key)}
                className={optionClassNames.join(' ')}
              >
                {
                  Array.isArray(option.label) ? option.label.map((label, columnKey) => <div
                    key={columnKey}>{label}</div>) : <div>{option.label}</div>
                }
              </li>
            );
          });
        }
      }

      optionsPopup = (
        <Portal
          id={popupId}
          styles={this.state.popupStyles}
          onDocumentMouseDown={this._onDocumentMouseDown}
          onDocumentMouseScroll={this._onDocumentMouseScroll}
          className='__suggestBoxPopUp'
        >
          <div className="__suggestBoxPopUp-content">
            <ul>{options}</ul>
          </div>
        </Portal>
      );
    }

    return (
      <div className='__suggestBox'>
        <div className={classes.searchBlock}>
          <input
            {...utils.omit(this.props,
              ['model', 'value', 'onChange', 'onLabelChange', 'onFocus',
                'select', 'notFoundElement', 'loadingElement', 'defaultLabel', 'onMetadataChange'])}
            ref={(input) => this.input = input }
            type='text'
<<<<<<< HEAD
            onClick={this._openList}
            onFocus={this._onInputFocus}
            onKeyDown={this._onInputKeyDown}
            onChange={this._onInputValueChange}
            value={this.state.label}
          />
          <div onClick={this._toggleList} className={classes.selectBtn}>
            <div className={arrowClasses.join(' ')}/>
=======
            onClick={() => this._openList()}
            onFocus={::this._onInputFocus}
            onKeyDown={::this._onInputKeyDown}
            onChange={::this._onInputValueChange}
          />
          <div onClick={::this._toggleList} className={classes.selectBtn}>
            <div className={arrowClasses.join(' ')}></div>
>>>>>>> 99d04d9f
          </div>
        </div>
        {optionsPopup}
      </div>
    );
  }
}

export default SuggestBoxEditor;<|MERGE_RESOLUTION|>--- conflicted
+++ resolved
@@ -191,64 +191,14 @@
       return;
     }
 
-<<<<<<< HEAD
-    this.setState({
+    await toPromise(::this.setState, true)({
       isOpened: true,
       loading: true,
       popupStyles: this._setPopupStyles()
-    }, () => {
-      findDOMNode(this.input).select();
-      this._updateList(searchPattern) // TODO Handle errors
-        .then(() => {
-          if (!this.state.options.length) {
-            return;
-          }
-
-          if (focusFirstOption) {
-            const key = this.state.options[0].type !== 'group' ? 0 : 1;
-            this._focusOption(key, true);
-            return;
-          }
-
-          const selectedOptionKey = utils.findIndex(this.state.options, (option) => {
-            return utils.isEqual(option.id, this.props.value);
-          });
-=======
-    await toPromise(::this.setState, true)({isOpened: true, loading: true});
-    findDOMNode(this.refs.input).select();
-
-    const $input = $(findDOMNode(this.refs.input));
-    const $popup = $(`#${popupId}`);
-
-    const inputOffset = $input.offset();
-    const inputWidth = $input.css('width');
-    const inputHeight = $input.css('height');
-
-    let offsetTop = inputOffset.top + parseInt(inputHeight);
-    const offsetLeft = inputOffset.left;
-
-    if (typeof window !== 'undefined') {
-      const availableSpace = window.innerHeight - (offsetTop - window.scrollY);
-
-      if (availableSpace < MIN_POPUP_HEIGHT) {
-        offsetTop = inputOffset.top - 300;
-        $popup.css('height', 300);
-        $popup.find('.__suggestBoxPopUp-content')
-          .css('bottom', 0)
-          .css('position', 'absolute');
-      } else {
-        $popup.css('maxHeight', availableSpace);
-      }
-    }
-
-    $popup
-      .css('minWidth', inputWidth)
-      .offset({
-        top: offsetTop,
-        left: offsetLeft
-      });
-
-    await this._updateList(searchPattern);
+    });
+    findDOMNode(this.input).select();
+
+    await this._updateList(searchPattern); // TODO Handle errors
 
     if (!this.state.options.length) {
       return;
@@ -256,9 +206,9 @@
 
     if (focusFirstOption) {
       const key = this.state.options[0].type !== 'group' ? 0 : 1;
-      return await this._focusOption(key, true);
-    }
->>>>>>> 99d04d9f
+      await this._focusOption(key, true);
+      return;
+    }
 
     const selectedOptionKey = utils.findIndex(this.state.options, (option) => {
       return utils.isEqual(option.id, this.props.value);
@@ -269,14 +219,9 @@
     }
   }
 
-<<<<<<< HEAD
-  _onInputFocus(e) {
-    this._openList();
-    findDOMNode(this.input).select();
-=======
   async _onInputFocus(e) {
     await this._openList();
->>>>>>> 99d04d9f
+    findDOMNode(this.input).select();
     if (this.props.onFocus) {
       this.props.onFocus(e);
     }
@@ -498,20 +443,12 @@
     }
   }
 
-<<<<<<< HEAD
-  _onInputValueChange(e) {
+  async _onInputValueChange(e) {
     this._setLabelTo(e.target.value);
-    if (this.state.isOpened) {
-      return this._updateList(e.target.value);
-    } else {
-      return this._openList(e.target.value);
-=======
-  async _onInputValueChange(e) {
     if (this.state.isOpened) {
       await this._updateList(e.target.value);
     } else {
       await this._openList(e.target.value);
->>>>>>> 99d04d9f
     }
   }
 
@@ -629,7 +566,6 @@
                 'select', 'notFoundElement', 'loadingElement', 'defaultLabel', 'onMetadataChange'])}
             ref={(input) => this.input = input }
             type='text'
-<<<<<<< HEAD
             onClick={this._openList}
             onFocus={this._onInputFocus}
             onKeyDown={this._onInputKeyDown}
@@ -638,15 +574,6 @@
           />
           <div onClick={this._toggleList} className={classes.selectBtn}>
             <div className={arrowClasses.join(' ')}/>
-=======
-            onClick={() => this._openList()}
-            onFocus={::this._onInputFocus}
-            onKeyDown={::this._onInputKeyDown}
-            onChange={::this._onInputValueChange}
-          />
-          <div onClick={::this._toggleList} className={classes.selectBtn}>
-            <div className={arrowClasses.join(' ')}></div>
->>>>>>> 99d04d9f
           </div>
         </div>
         {optionsPopup}
