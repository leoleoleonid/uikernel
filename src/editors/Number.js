/**
 * Copyright (с) 2015-present, SoftIndex LLC.
 * All rights reserved.
 *
 * This source code is licensed under the BSD-style license found in the
 * LICENSE file in the root directory of this source tree.
 */

import floatValidator from '../common/validation/rules/float';
import utils from '../common/utils';
import {findDOMNode} from 'react-dom';
import React from 'react';
import PropTypes from 'prop-types';

const isInvalidFloat = floatValidator(null, null, true);

class NumberEditor extends React.Component {
  static propTypes = {
<<<<<<< HEAD
    onChange: React.PropTypes.func.isRequired,
    value: React.PropTypes.oneOfType([
      // String should be allowed, because when we start typing negative number,
      // there is appearing a warning in console after '-' symbol
      React.PropTypes.string,
      React.PropTypes.number,
    ]),
=======
    onChange: PropTypes.func.isRequired,
    value: PropTypes.oneOfType([
      PropTypes.number,
      PropTypes.string
    ])
>>>>>>> 3bfd0166
  };
  constructor(props) {
    super(props);
    this.state = {
      value: props.value
    };
  }

  componentWillReceiveProps(nextProps) {
    if (!utils.isEqual(this.state.value, nextProps.value)) {
      findDOMNode(this.refs.input).value = this.state.value = nextProps.value;
    }
  }

  _onChangeHandler(e) {
    const target = e.target;
    const valueAsNumber = parseFloat(target.value); // Edge doesn't support "target.valueAsNumber"
    if (target.value === '' && target.validity.valid) { // Invalid number set empty string and valid=false to event
      this.state.value = null;
    } else if (isInvalidFloat(valueAsNumber)) {
      this.state.value = '';
    } else {
      this.state.value = valueAsNumber;
    }

    this.props.onChange(this.state.value);
  }

  render() {
    return (
      <input
        step="any"
        {...utils.omit(this.props, 'value')}
        type="number"
        ref="input"
        onChange={this::this._onChangeHandler}
        defaultValue={this.props.value}
      />
    );
  }
}

export default NumberEditor;<|MERGE_RESOLUTION|>--- conflicted
+++ resolved
@@ -16,22 +16,15 @@
 
 class NumberEditor extends React.Component {
   static propTypes = {
-<<<<<<< HEAD
-    onChange: React.PropTypes.func.isRequired,
-    value: React.PropTypes.oneOfType([
-      // String should be allowed, because when we start typing negative number,
-      // there is appearing a warning in console after '-' symbol
-      React.PropTypes.string,
-      React.PropTypes.number,
-    ]),
-=======
     onChange: PropTypes.func.isRequired,
     value: PropTypes.oneOfType([
       PropTypes.number,
+      // String should be allowed, because when we start typing negative number,
+      // there is appearing a warning in console after '-' symbol
       PropTypes.string
     ])
->>>>>>> 3bfd0166
   };
+
   constructor(props) {
     super(props);
     this.state = {
