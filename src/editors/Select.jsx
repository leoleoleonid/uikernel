/**
 * Copyright (с) 2015, SoftIndex LLC.
 * All rights reserved.
 *
 * This source code is licensed under the BSD-style license found in the
 * LICENSE file in the root directory of this source tree.
 *
 * @providesModule UIKernel
 */

'use strict';

var utils = require('../common/utils');
var React = require('react');

var SelectEditor = React.createClass({
  propTypes: {
    options: React.PropTypes.array,
    model: React.PropTypes.shape({
      read: React.PropTypes.func
    }),
    disabled: React.PropTypes.bool,
    onChange: React.PropTypes.func.isRequired,
    onLabelChange: React.PropTypes.func,
    value: React.PropTypes.any
  },
  getDefaultProps: function () {
    return {
      options: []
    };
  },
  getInitialState: function () {
    return {
      options: this.props.options,
      loading: Boolean(this.props.model)
    };
  },
  componentDidMount: function () {
    if (this.props.model) {
      this.props.model.read('', function (err, data) {
        if (err) {
          throw err;
        }

        data.unshift([null, '']);

        this.setState({
          options: data,
          loading: false
        });
      }.bind(this));
    }
  },

  handleChange: function (e) {
    let option = this.state.options[e.target.value];
    if (!(option instanceof Array)){
      option = [option, option];
    }
    this.props.onChange(option[0]);
    if (this.props.onLabelChange) {
      this.props.onLabelChange(option[1]);
    }
  },

  render: function () {
    var valueIndex = utils.findIndex(this.state.options, function (option) {
<<<<<<< HEAD
      return utils.isEqual(option[0], this.props.value);
=======
      return (option instanceof Array ? option[0] : option) === this.props.value;
>>>>>>> 44aebcc5
    }.bind(this));
    return (
      <select
        {...utils.omit(this.props, 'value')}
        value={valueIndex}
        onChange={this.handleChange}
        disabled={this.props.disabled || this.state.loading}
      >
      {this.state.options.map(function (item, index) {
        return (
          <option key={index} value={index}>
            {item instanceof Array ? item[1] : item}
          </option>
        );
      }, this)}
      </select>
    );
  }
});

module.exports = SelectEditor;<|MERGE_RESOLUTION|>--- conflicted
+++ resolved
@@ -53,7 +53,7 @@
   },
 
   handleChange: function (e) {
-    let option = this.state.options[e.target.value];
+    var option = this.state.options[e.target.value];
     if (!(option instanceof Array)){
       option = [option, option];
     }
@@ -65,12 +65,9 @@
 
   render: function () {
     var valueIndex = utils.findIndex(this.state.options, function (option) {
-<<<<<<< HEAD
-      return utils.isEqual(option[0], this.props.value);
-=======
-      return (option instanceof Array ? option[0] : option) === this.props.value;
->>>>>>> 44aebcc5
+      return utils.isEqual(option instanceof Array ? option[0] : option, this.props.value);
     }.bind(this));
+
     return (
       <select
         {...utils.omit(this.props, 'value')}
