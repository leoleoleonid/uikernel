/**
 * Copyright (с) 2015-present, SoftIndex LLC.
 * All rights reserved.
 *
 * This source code is licensed under the BSD-style license found in the
 * LICENSE file in the root directory of this source tree.
 */

import utils from '../common/utils';

const functionsNames = [];
export default function (func, hideWarning = false) {
  const funcName = func.name;

  return function (...args) {
    const lastArgumentIndex = args.length - 1;
    const cb = args[lastArgumentIndex];

<<<<<<< HEAD
    if (typeof cb === 'function' && !cb.__ignoreUIKernelWarning) {
      if (!functionsNames.includes(funcName) && !hideWarning) {
        utils.warn(`You are used callback in: '${funcName}'. Use promise instead.\n${JSON.stringify(args)}`);
=======
    if (typeof cb === 'function' && cb.name !== 'toPomiseCallback' && !hideWarning) {
      if (!functionsNames.includes(funcName)) {
        utils.warn(`You are using callback in: '${funcName}'. Use promise instead`);
>>>>>>> 79dcb271
        functionsNames.push(funcName);
      }

      const result = func.apply(this, args);
      if (result && result.then) {
        result
          .then(data => {
            cb(null, data);
          })
          .catch(err => {
            cb(err);
          });
      }
    } else {
      return func.apply(this, args);
    }
  };
}<|MERGE_RESOLUTION|>--- conflicted
+++ resolved
@@ -16,15 +16,9 @@
     const lastArgumentIndex = args.length - 1;
     const cb = args[lastArgumentIndex];
 
-<<<<<<< HEAD
     if (typeof cb === 'function' && !cb.__ignoreUIKernelWarning) {
       if (!functionsNames.includes(funcName) && !hideWarning) {
-        utils.warn(`You are used callback in: '${funcName}'. Use promise instead.\n${JSON.stringify(args)}`);
-=======
-    if (typeof cb === 'function' && cb.name !== 'toPomiseCallback' && !hideWarning) {
-      if (!functionsNames.includes(funcName)) {
-        utils.warn(`You are using callback in: '${funcName}'. Use promise instead`);
->>>>>>> 79dcb271
+        utils.warn(`You are using callback in: '${funcName}'. Use promise instead.\n${JSON.stringify(args)}`);
         functionsNames.push(funcName);
       }
 
