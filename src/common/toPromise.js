--- conflicted
+++ resolved
@@ -47,19 +47,10 @@
       );
       return callbackPromise;
     } else {
-<<<<<<< HEAD
       warn(
-        `You are used callback in: '${funcName}'. Use promise instead.\n` +
+        `You are using callback in: '${funcName}'. Use promise instead.\n` +
         `Arguments: ${JSON.stringify(mainArguments)}`
       );
-=======
-      if (!hideWarning) {
-        if (!functionsNames.includes(funcName)) {
-          utils.warn(`You are using callback in: '${funcName}'. Use promise instead`);
-          functionsNames.push(funcName);
-        }
-      }
->>>>>>> 79dcb271
       return callbackPromise;
     }
   };
