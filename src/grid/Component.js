/**
 * Copyright (с) 2015-present, SoftIndex LLC.
 * All rights reserved.
 *
 * This source code is licensed under the BSD-style license found in the
 * LICENSE file in the root directory of this source tree.
 */

/**
 * React table component
 */

import React from 'react';
import utils from '../common/utils';

import GridColumnsMixin from './mixins/columns';
import gridMixinPagination from './mixins/pagination';
import gridMixinStatuses from './mixins/statuses';
import gridMixinSorting from './mixins/sorting';
import gridMixinData from './mixins/data';
import gridMixinEditor from './mixins/editor';
import gridMixinUI from './mixins/ui';
import gridMixinSelect from './mixins/select';

const RESET_MODEL = 1 << 0;
const RESET_VIEW_COLUMNS = 1 << 1;
const RESET_SORT = 1 << 2;
const RESET_VIEW_COUNT = 1 << 3;
const RESET_SELECTED_COLUMNS = 1 << 4;
const RESET_BLACK_LIST_MODE = 1 << 5;

const GridComponent = React.createClass({
  ...GridColumnsMixin,
  ...gridMixinPagination,
  ...gridMixinStatuses,
  ...gridMixinSorting,
  ...gridMixinData,
  ...gridMixinEditor,
  ...gridMixinUI,
  ...gridMixinSelect,

  propTypes: (() => {
    const sortElementProp = React.PropTypes.shape({
      column: React.PropTypes.string,
      direction: React.PropTypes.any
    });
    const sortProp = React.PropTypes.oneOfType([
      sortElementProp,
      React.PropTypes.arrayOf(sortElementProp)
    ]);
    return {
      className: React.PropTypes.string,
      model: React.PropTypes.shape({
        read: React.PropTypes.func.isRequired,
        update: React.PropTypes.func,
        isValidRecord: React.PropTypes.func,
        getValidationDependency: React.PropTypes.func,
        on: React.PropTypes.func.isRequired,
        off: React.PropTypes.func.isRequired
      }),
      cols: React.PropTypes.object,
      viewColumns: React.PropTypes.oneOfType([
        React.PropTypes.arrayOf(React.PropTypes.string),
        React.PropTypes.object
      ]),
      selected: React.PropTypes.array,
      // sort: React.PropTypes.object,
      page: React.PropTypes.number,
      defaultViewCount: React.PropTypes.number,
      viewCount: React.PropTypes.number,
      viewVariants: React.PropTypes.arrayOf(React.PropTypes.number),
      onChangeViewCount: React.PropTypes.func,
      onChange: React.PropTypes.func,
      onError: React.PropTypes.func,
      onPageLoad: React.PropTypes.func,
      autoSubmit: React.PropTypes.bool,
      height: React.PropTypes.number,
      onSelectedChange: React.PropTypes.func,
      onSorting: React.PropTypes.func,
      multipleSorting: React.PropTypes.bool,
      selectAllStatus: React.PropTypes.any,
      onToggleSelected: React.PropTypes.func,
      onToggleSelectAll: React.PropTypes.func,
      defaultSort: (props, propName) => {
        if (!props.defaultSort) {
          return;
        }
        const validProp = sortProp(props, propName);
        if (validProp) {
          return validProp;
        }
        if (props.hasOwnProperty('sort')) {
          return Error('You can not set "defaultSort" when the "sort" prop is specified');
        }
      },
      sort: (props, propName) => {
        if (!props.sort) {
          return;
        }
        const validProp = sortProp(props, propName);
        if (validProp) {
          return validProp;
        }
        if (!props.onSorting) {
          return Error('You need to define the "onSorting" prop when "sort" is set');
        }
      },
      saveFullRecord: React.PropTypes.bool,
      partialErrorChecking: React.PropTypes.bool,
      warningsValidator: React.PropTypes.shape({
        isValidRecord: React.PropTypes.func,
        getValidationDependency: React.PropTypes.func
      })
    };
  })(),
  getDefaultProps: () => ({
    page: 0,
    defaultViewCount: 0,
    partialErrorChecking: false,
    selected: []
  }),
  getInitialState: function () {
    this._loadData = utils.throttle(this._loadData);
    this._validateRow = utils.throttle(this._validateRow);
    this._checkWarnings = utils.throttle(this._checkWarnings);
    return {
      page: this.props.page,
      viewCount: this.props.defaultViewCount,
      count: 0,
      statusMap: {
        new: 1 << 0
      },
      statuses: {},
      sort: this._getDefaultSort(),
      data: null,
      changes: {},
      warnings: {},
      errors: {},
      totals: {},
      recordsInfo: {},
      mainIds: [],
      partialErrorChecking: this.props.partialErrorChecking,
      editor: {},
      colsWithEscapeErrors: {},
      selectBlackListMode: false,
      selected: this.props.selected
    };
  },
  componentDidMount: function () {
    this._isMounted = true;
    if (this.props.model) {
      this.props.model.on('create', this._onRecordCreated);
      this.props.model.on('update', this._setData);
    }
    this.updateTable();
  },
  componentWillUnmount: function () {
    this._isMounted = false;
    if (this.props.model) {
      this.props.model.off('create', this._onRecordCreated);
      this.props.model.off('update', this._setData);
    }
  },
  componentWillReceiveProps: function (nextProps) {
    const oldProps = this.props;
    let reset = 0;

    if (!utils.isEqual(this.props.model, nextProps.model)) {
      reset |= RESET_MODEL;
    }
    if (!utils.isEqual(this.props.viewColumns, nextProps.viewColumns)) {
      reset |= RESET_VIEW_COLUMNS;
    }
    if (!utils.isEqual(this.props.sort, nextProps.sort)) {
      reset |= RESET_SORT;
    }
    if (this.props.viewCount !== nextProps.viewCount) {
      reset |= RESET_VIEW_COUNT;
    }
    if (!utils.isEqual(this.props.selected, nextProps.selected)) {
      reset |= RESET_SELECTED_COLUMNS;
    }
    if (!utils.isEqual(this.props.blackListMode, nextProps.blackListMode)) {
      reset |= RESET_BLACK_LIST_MODE;
    }

    if (!reset) {
      return;
    }

    if (nextProps.selected) {
      this.state.selected = nextProps.selected;
    }
    this.setState({}, function () {
      if (reset & RESET_SORT || reset & RESET_MODEL || reset & RESET_VIEW_COUNT) {
        if (reset & RESET_MODEL) {
          this.state.data = null;
          if (oldProps.model) {
            oldProps.model.off('create', this._onRecordCreated);
            oldProps.model.off('update', this._setData);
          }
          if (this.props.model) {
            this.props.model.on('create', this._onRecordCreated);
            this.props.model.on('update', this._setData);
          }
          this._setPage(0);
        }
        this.updateTable();
      } else if ((reset & RESET_VIEW_COLUMNS) || (reset & RESET_SELECTED_COLUMNS) || (reset & RESET_BLACK_LIST_MODE)) {
        this._renderBody();
      }
    });
  },
  renderScrollableGrid: function (gridClassNames) {
    const header = this._formHeader();
    return (
      <div className={gridClassNames.join(' ')}>
        <div className="wrapper-dgrid-header">
          <table cellSpacing="0" className="dgrid-header">
            <colgroup>{header.colGroup}</colgroup>
            {header.cols.map((row, colKey) => {
              return (
                <tr key={colKey}>
                  {row.map((col, rowKey) => {
                    return (
                      <th
                        key={rowKey}
                        className={col.className}
                        onClick={
                          col.sort ?
                            this._sortCol.bind(this, col.field) :
                            this._handleHeaderCellClick.bind(this, col)
                        }
                        colSpan={col.cols}
                        rowSpan={col.rows}
                        dangerouslySetInnerHTML={{
                          __html: this._getHeaderCellHTML(col.name || col.id)
                        }}
                      />
                    );
                  })}
                </tr>
              );
            })}
          </table>
        </div>
        <div
          style={{maxHeight: this.props.height}}
          className='dgrid-body-wrapper dgrid-scrollable'
        >
          <div className="dgrid-body">
            <div className="dgrid-loader" ref="loader"></div>
            <table
              cellSpacing="0"
              ref="body"
              onClick={this._handleBodyClick}
            >
              <colgroup>{header.colGroup}</colgroup>
              <tbody className="dgrid-body-table" ref="tbody"/>
            </table>
          </div>
        </div>
        <div className="wrapper-totals">
          {this._renderTotals(this.props.height)}
        </div>
        {this._renderPagination()}
      </div>
    );
  },
  renderGrid: function (gridClassNames) {
    const header = this._formHeader();
    gridClassNames = gridClassNames.concat('dgrid-not-scrollable');
    return (
      <div className={gridClassNames.join(' ')}>
        <div className="dgrid-loader" ref="loader"></div>
        <table
          cellSpacing="0"
          className="dgrid-body-table"
          ref="body"
          onClick={this._handleBodyClick}
        >
          <colgroup>{header.colGroup}</colgroup>
          <thead>
<<<<<<< HEAD
          {header.cols.map((row, colKey) => {
            return (
              <tr key={colKey}>
                {row.map((col, rowKey) => {
                  const header = this._getHeaderCellHTML(col.hasOwnProperty('name') ? col.name : col.id);
                  const props = {
                    key: rowKey,
                    className: col.className,
                    onClick: col.sort ? this._sortCol.bind(this, col.field) :
                      this._handleHeaderCellClick.bind(this, col),
                    colSpan: col.cols,
                    rowSpan: col.rows
                  };
                  return (
                    typeof header === 'string' ?
                      <th
                        {...props}
                        dangerouslySetInnerHTML={{
                          __html: header
                        }}/>
                      : <th {...props}>{header}</th>);
                })}
              </tr>
            );
          })}
=======
            {header.cols.map((row, colKey) => {
              return (
                <tr key={colKey}>
                  {row.map((col, rowKey) => {
                    return (
                      <th
                        key={rowKey}
                        className={col.className}
                        onClick={
                          col.sort ?
                            this._sortCol.bind(this, col.field) :
                            this._handleHeaderCellClick.bind(this, col)
                        }
                        colSpan={col.cols}
                        rowSpan={col.rows}
                        dangerouslySetInnerHTML={{
                          __html: this._getHeaderCellHTML(col.hasOwnProperty('name') ? col.name : col.id)
                        }}
                      />
                    );
                  })}
                </tr>
              );
            })}
>>>>>>> 4bf6af11
          </thead>
          <tbody className="dgrid-body-table" ref="tbody"/>
          {this._renderTotals(this.props.height)}
        </table>
        {this._renderPagination()}
      </div>
    );
  },
  render: function () {
    const gridClassNames = ['data-grid'];

    if (this.props.className) {
      gridClassNames.push(this.props.className);
    }

    if (!this.props.height) {
      return this.renderGrid(gridClassNames);
    }

    return this.renderScrollableGrid(gridClassNames);
  }
});

export default GridComponent;<|MERGE_RESOLUTION|>--- conflicted
+++ resolved
@@ -281,58 +281,31 @@
         >
           <colgroup>{header.colGroup}</colgroup>
           <thead>
-<<<<<<< HEAD
-          {header.cols.map((row, colKey) => {
-            return (
-              <tr key={colKey}>
-                {row.map((col, rowKey) => {
-                  const header = this._getHeaderCellHTML(col.hasOwnProperty('name') ? col.name : col.id);
-                  const props = {
-                    key: rowKey,
-                    className: col.className,
-                    onClick: col.sort ? this._sortCol.bind(this, col.field) :
-                      this._handleHeaderCellClick.bind(this, col),
-                    colSpan: col.cols,
-                    rowSpan: col.rows
-                  };
-                  return (
-                    typeof header === 'string' ?
-                      <th
-                        {...props}
-                        dangerouslySetInnerHTML={{
-                          __html: header
-                        }}/>
-                      : <th {...props}>{header}</th>);
-                })}
-              </tr>
-            );
-          })}
-=======
             {header.cols.map((row, colKey) => {
               return (
                 <tr key={colKey}>
                   {row.map((col, rowKey) => {
+                    const header = this._getHeaderCellHTML(col.hasOwnProperty('name') ? col.name : col.id);
+                    const props = {
+                      key: rowKey,
+                      className: col.className,
+                      onClick: col.sort ? this._sortCol.bind(this, col.field) :
+                        this._handleHeaderCellClick.bind(this, col),
+                      colSpan: col.cols,
+                      rowSpan: col.rows
+                    };
                     return (
-                      <th
-                        key={rowKey}
-                        className={col.className}
-                        onClick={
-                          col.sort ?
-                            this._sortCol.bind(this, col.field) :
-                            this._handleHeaderCellClick.bind(this, col)
-                        }
-                        colSpan={col.cols}
-                        rowSpan={col.rows}
-                        dangerouslySetInnerHTML={{
-                          __html: this._getHeaderCellHTML(col.hasOwnProperty('name') ? col.name : col.id)
-                        }}
-                      />
-                    );
+                      typeof header === 'string' ?
+                        <th
+                          {...props}
+                          dangerouslySetInnerHTML={{
+                            __html: header
+                          }}/>
+                        : <th {...props}>{header}</th>);
                   })}
                 </tr>
               );
             })}
->>>>>>> 4bf6af11
           </thead>
           <tbody className="dgrid-body-table" ref="tbody"/>
           {this._renderTotals(this.props.height)}
