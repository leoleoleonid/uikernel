--- conflicted
+++ resolved
@@ -646,10 +646,7 @@
           }
         }
       }
-<<<<<<< HEAD
-    }
-=======
-    });
+    }
   },
 
   _onRecordsCreated: function (recordsId) {
@@ -660,7 +657,6 @@
         }
       });
     });
->>>>>>> 28df1f5c
   }
 };
 
