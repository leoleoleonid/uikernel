/**
 * Copyright (с) 2015, SoftIndex LLC.
 * All rights reserved.
 *
 * This source code is licensed under the BSD-style license found in the
 * LICENSE file in the root directory of this source tree.
 *
 * @providesModule UIKernel
 */

<<<<<<< HEAD
'use strict';

var utils = require('../../common/utils');
var ValidationErrors = require('../../common/validation/ValidationErrors');

var GridDataMixin = {
  getDefaultProps: function () {
    return {
      partialErrorChecking: false
    };
  },
=======
/**
 * Copyright (с) 2015, SoftIndex LLC.
 * All rights reserved.
 *
 * This source code is licensed under the BSD-style license found in the
 * LICENSE file in the root directory of this source tree.
 *
 * @providesModule UIKernel
 */

'use strict';
>>>>>>> 776f47a3

import callbackify from '../../common/callbackify';
import toPromise from '../../common/toPromise';
import ValidationErrors from '../../common/validation/ValidationErrors';
import utils from '../../common/utils';
// import React from 'react';

const GridDataMixin = {
  /**
   * Change table record
   * This method marks changed fields and validates them
   *
   * @param {*}         recordId    Record ID
   * @param {Object}    data        Changed data
   * @param {Function}  cb          CallBack function
   */
  set: function (recordId, data, cb) {//TODO cb does't used
    const row = this._getRowID(recordId);
    this._setRowChanges(row, utils.cloneDeep(data), cb);
  },

  /**
   * Get record data
   *
   * @param recordId
   * @return {Object}
   */
  getRecord: function (recordId) {
    const row = this._getRowID(recordId);
    return utils.cloneDeep(this._getRecord(row));
  },

  /**
   * Get record changes object
   *
   * @param   {*} recordId Record ID
   * @return  {Object}
   */
  getRecordChanges: function (recordId) {
    const row = this._getRowID(recordId);
    return this._getRecordChanges(row);
  },

  /**
   * Get record warnings object
   *
   * @param   {*} recordId  Record ID
   * @return  {ValidationErrors}
   * @private
   */
  getRecordWarnings: function (recordId) {
    const row = this._getRowID(recordId);
    return this.state.warnings[row] || new ValidationErrors();
  },

  /**
   * Get validation warnings
   *
   * @return {Array|null}
   */
  getWarnings: function () {
    const result = [];
    let i;
    for (i in this.state.warnings) {
      result.push([
        this.state.recordsInfo[i].id,
        this.state.warnings[i]
      ]);
    }
    return result.length ? result : null;
  },

  /**
   * Get record errors object
   *
   * @param   {*} recordId  Record ID
   * @return  {ValidationErrors}
   * @private
   */
  getRecordErrors: function (recordId) {
    const row = this._getRowID(recordId);
    return this._getRecordErrors(row);
  },

  /**
   * Get validation errors
   *
   * @return {Array|null}
   */
  getErrors: function () {
    const result = [];
    let i;
    for (i in this.state.errors) {
      result.push([
        this.state.recordsInfo[i].id,
        this.state.errors[i]
      ]);
    }
    return result.length ? result : null;
  },

  /**
   * Get table model
   *
   * @returns {AbstractGridModel}
   */
  getModel: function () {
    return this.props.model;
  },

  /**
   * Save grid changes
   *
   * @param {Function} cb CallBack function
   */
  save: callbackify(async function () {
    let errors = this.getErrors();

    // Collect all valid changes
    const changes = utils.reduce(this.state.changes, (result, rowChanges, row) => {
      if (!errors || !errors[row]) {
        if (this.props.saveFullRecord) {
          result[row] = this._getRecord(row);
        } else {
          result[row] = {};
          utils.assign(result[row], rowChanges, utils.pick(
            this.state.data[row],
            this.props.model.getValidationDependency(Object.keys(result[row]))
          ));
        }
      }
      return result;
    }, {});

    // Cancel new record display
    this.removeRecordStatusAll('new');

    // Pass changes to table model processing
    const data = await toPromise(this.props.model.update.bind(this.props.model))(this._dataObjectToArray(changes));
    if (!this._isMounted) {
      return;
    }

    this.state.partialErrorChecking = false;

    data.forEach((record) => {
      const row = this._getRowID(record[0]);

      // Skip records that are user changed while data processing
      if (!utils.isEqual(this.state.changes[row], changes[row])) {
        return;
      }

      // Process validation errors
      if (record[1] instanceof ValidationErrors) {
        this.state.errors[row] = record[1];
        return;
      }

      // Cancel changed data status of the parameters, that are changed
      utils.forEach(changes[row], function (value, field) {
        if (utils.isEqual(value, this.state.changes[row][field])) {
          delete this.state.changes[row][field];
        }
      }, this);

      // Clear changed data row if it's empty
      if (utils.isEmpty(this.state.changes[row])) {
        delete this.state.changes[row];
        if (!this._isMainRow(row)) {
          this._removeRecord(row);
        }
      }
    });

    this._renderBody();

    return data;
  }),

  /**
   * Clear record changes
   *
   * @param {*} recordId Record ID
   */
  clearRecordChanges: function (recordId) {
    const row = this._getRowID(recordId);

    delete this.state.changes[row];
    delete this.state.warnings[row];
    delete this.state.errors[row];

    this._updateRow(row);
  },

  /**
   * Clear all table changes
   */
  clearAllChanges: function () {
    let i;
    for (i in this.state.data) {
      if (!this._isMainRow(i)) {
        delete this.state.data[i];
        delete this.state.recordsInfo[i];
      }
    }
    this.state.changes = {};
    this.state.statuses = {};
    this.state.warnings = {};
    this.state.errors = {};
    this.state.partialErrorChecking = this.props.partialErrorChecking;

    this._renderBody();
  },

  /**
   * Reset to initial table state
   */
  reset: function () {
    this._setPage(0);
    if (!this._isSortingPropsMode()) {
      this._resetSorting();
    }
    this.updateTable();
  },

  /**
   * Get record changes object
   *
   * @param   {string}        row     Row ID
   * @return  {Object}
   */
  _getRecordChanges: function (row) {
    if (this.state.changes.hasOwnProperty(row)) {
      return utils.cloneDeep(this.state.changes[row]);
    }
    return {};
  },

  /**
   * Set record data
   *
   * @param {*}       recordId  Record ID
   * @param {Object}  data      Data
   * @private
   */
  _setRecordData: function (recordId, data) {
    if (!this._isRecordLoaded(recordId)) {
      return;
    }

    // TODO done through _dataArrayToObject
    let field;
    const row = this._getRowID(recordId);

    // Apply and redraw all record changes
    for (field in data) {
      this.state.data[row][field] = utils.cloneDeep(data[field]);
      this._renderBinds(row, field);
    }
  },

  /**
   * Table row has warning flag
   *
   * @param   {string}        row     Row ID
   * @param   {Array|string}  fields
   * @returns {boolean}
   * @private
   */
  _hasWarning: function (row, fields) {
    return this._checkFieldInValidation(row, fields, this.state.warnings);
  },

  /**
   * Table row has error flag
   *
   * @param   {string}        row     Row ID
   * @param   {Array|string}  fields
   * @returns {boolean}
   * @private
   */
  _hasError: function (row, fields) {
    return this._checkFieldInValidation(row, fields, this.state.errors);
  },

  /**
   * Table row has error in "validation" object
   *
   * @param   {string}        row
   * @param   {Array|string}  fields
   * @param   {Validation}    validation
   * @returns {boolean}
   * @private
   */
  _checkFieldInValidation: function (row, fields, validation) {
    let i;

    if (!validation[row]) {
      return false;
    }

    if (this.state.partialErrorChecking && !this.state.changes.hasOwnProperty(row)) {
      return false;
    }

    if (!Array.isArray(fields)) {
      fields = [fields];
    }

    for (i = 0; i < fields.length; i++) {
      if (validation[row].hasError(fields[i])) {
        return true;
      }
    }
    return false;
  },

  /**
   * Table row changed flag
   *
   * @param   {string}        row         Row ID
   * @param   {Array|string}  [fields]
   * @return  {boolean}
   * @private
   */
  _isChanged: function (row, fields) {
    let i;
    if (!this.state.changes[row]) {
      return false;
    }

    if (fields) {
      if (!Array.isArray(fields)) {
        fields = [fields];
      }
      for (i = 0; i < fields.length; i++) {
        if (this.state.changes[row].hasOwnProperty(fields[i])) {
          return true;
        }
      }
      return false;
    }

    return true;
  },

  /**
   * Get table row errors object
   *
   * @param   {string} row  Row ID
   * @return  {ValidationErrors}
   * @private
   */
  _getRecordErrors: function (row) {
    return this.state.errors[row] || new ValidationErrors();
  },

  /**
   * Pass changes to the table
   * This method marks changed fields
   *
   * @param {string}      row         Row ID
   * @param {Object}      data        Changed data
   * @private
   */
  _setRowChanges: function (row, data) {
    const changes = this.state.changes;

    if (!changes[row]) {
      changes[row] = {};
    }

    changes[row] = utils.getRecordChanges(this.props.model, this.state.data[row], changes[row], data);

    if (utils.isEmpty(changes[row])) {
      delete changes[row];
    } else {
      // Redraw the changes in the row
      utils.forEach(changes[row], function (value, field) {
        this._renderBinds(row, field);
      }, this);
    }
  },

  /**
   * Get table record
   *
   * @param {string} row Row ID
   * @returns {Object} Required table data record
   * @private
   */
  _getRecord: function (row) {
    if (this.state.data[row]) {
      return utils.assign({}, this.state.data[row], this.state.changes[row]);
    }
    return null;
  },

  /**
   * Set table data
   *
   * @param {Array}  changes  Changes
   * @private
   */
  _setData: function (changes) {
    let i;

    // Apply all changes
    for (i = 0; i < changes.length; i++) {
      this._setRecordData(changes[i][0], changes[i][1]);
    }
  },

  /**
   * Get record field title that changes column Editor
   *
   * @param       {string}        id  Column ID
   * @returns     {Array|string}     Fields that change Editor
   * @private
   */
  _getBindParam: function (id) {
    return this.props.cols[id].editorField || id;
  },

  /**
   * This method converts data array to the object with keys presented as record ID hash
   *
   * @param   {Array}    arr     Data array
   * @returns {Object}    Object result
   * @private
   */
  _dataArrayToObject: arr => {
    let i;
    const records = {};
    const info = {};
    let row;

    for (i = 0; i < arr.length; i++) {
      row = utils.hash(arr[i][0]);
      records[row] = arr[i][1];
      info[row] = {
        id: arr[i][0],
        index: i // Sort index
      };
    }

    return {
      records: records,
      info: info
    };
  },

  /**
   * This method converts data object to the array with keys presented as record ID hash
   *
   * @param   {Object}  obj     Data object
   * @returns {Array}   Array result
   * @private
   */
  _dataObjectToArray: function (obj) {
    let i;
    const arr = [];

    for (i in obj) {
      arr.push([
        this.state.recordsInfo[i].id,
        utils.clone(obj[i])
      ]);
    }

    return arr;
  },

  /**
   * Is main table row flag
   *
   * @param   {string}    row     Row ID
   * @return  {boolean}
   * @private
   */
  _isMainRow: function (row) {
    return this.state.mainIds.indexOf(row) >= 0;
  },

  _isRecordLoaded: function (recordId) {
    // TODO Can be optimized
    const row = utils.hash(recordId);
    return this.state.data.hasOwnProperty(row);
  },

  /**
   * Get table row ID having record ID
   *
   * @param   {*}       recordId    Record ID
   * @return  {string}  Row ID
   * @private
   */
  _getRowID: function (recordId) {
    const row = utils.hash(recordId);

    if (!this.state.data.hasOwnProperty(row)) {
      throw Error('Record with the ID is not contained in the table.');
    }

    return row;
  },

  /**
   * Load model data
   *
   * @param {Object}      settings    Request parameters
   * @param {Function}    cb          CallBack function
   * @private
   */
  _loadData: async function (settings) {
    let data;
    try{
      data = await this.props.model.read(settings);
    } catch (err){
      if (err && this.props.onError) {
        this.props.onError(err);
      }
      throw err;
    }

    if (this.props.onPageLoad) {
      this.props.onPageLoad(data);
    }
    return data;
  },

  /**
   * Find record IDs that need to be displayed additionally
   *
   * @return {Array} Additional IDs array
   * @private
   */
  _getAdditionalIds: function () {
    const additionalIds = this._getRecordsWithStatus();
    let id;
    for (let row in this.state.changes) {
      id = this.state.recordsInfo[row].id;
      if (additionalIds.indexOf(id) < 0) {
        additionalIds.push(id);
      }
    }
    return additionalIds;
  },

  _removeRecord: function (recordId, cb) {
    this._removeTR(recordId);
    this.unselectRecord(recordId, true);
    delete this.state.data[recordId];
    delete this.state.recordsInfo[recordId];
    delete this.state.changes[recordId];
    delete this.state.warnings[recordId];
    delete this.state.errors[recordId];
    delete this.state.editor[recordId];
    this.setState({
      data: this.state.data,
      changes: this.state.changes,
      warnings: this.state.warnings,
      errors: this.state.errors,
      editor: this.state.editor
    }, cb ? cb.bind(this) : null);
  },

  _checkWarnings: async function (row) {
    if (!this.props.warningsValidator) {
      return;
    }
    return this._checkValidatorErrors(row, this.props.warningsValidator, this.state.warnings);
  },

  _validateRow: function (row) {
    return this._checkValidatorErrors(row, this.props.model, this.state.errors);
  },

  /**
   * Check errors in "validator" object
   *
   * @param {string}        row         Row ID
   * @param {Validator}     validator   Validator object
   * @param {Validation[]}  result      Result object
   * @private
   */
  _checkValidatorErrors: async function (row, validator, result) {
    const record = this._getRecordChanges(row);

    let validErrors = await validator.isValidRecord(record);

    if (utils.isEqual(record, this._getRecordChanges(row))) {
      if (validErrors.isEmpty()) {
        delete result[row];
      } else {
        result[row] = validErrors;
      }

      Object.keys(record).forEach((field) => {
        this._renderBinds(row, field);
      });
    }
    return;
  },

  _onRecordCreated: function (recordId) {
    this.updateTable(() => {
      if (this._isRecordLoaded(recordId)) {
        this._checkWarnings(this._getRowID(recordId));
      }
    });
  }
};

export default GridDataMixin;<|MERGE_RESOLUTION|>--- conflicted
+++ resolved
@@ -8,37 +8,12 @@
  * @providesModule UIKernel
  */
 
-<<<<<<< HEAD
 'use strict';
-
-var utils = require('../../common/utils');
-var ValidationErrors = require('../../common/validation/ValidationErrors');
-
-var GridDataMixin = {
-  getDefaultProps: function () {
-    return {
-      partialErrorChecking: false
-    };
-  },
-=======
-/**
- * Copyright (с) 2015, SoftIndex LLC.
- * All rights reserved.
- *
- * This source code is licensed under the BSD-style license found in the
- * LICENSE file in the root directory of this source tree.
- *
- * @providesModule UIKernel
- */
-
-'use strict';
->>>>>>> 776f47a3
 
 import callbackify from '../../common/callbackify';
 import toPromise from '../../common/toPromise';
 import ValidationErrors from '../../common/validation/ValidationErrors';
 import utils from '../../common/utils';
-// import React from 'react';
 
 const GridDataMixin = {
   /**
