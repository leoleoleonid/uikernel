--- conflicted
+++ resolved
@@ -174,17 +174,10 @@
         if (type === 'object' && record[field] && !this.state.colsWithEscapeErrors[columnId]) {
           this.state.colsWithEscapeErrors[columnId] = true;
           console.error(
-<<<<<<< HEAD
             `UIKernel.Grid warning: ` +
             `You send record with fields of Object type in escaped column "${columnId}". ` +
             `To use Objects, set column config "escape" to false, ` +
             `and escape "${columnId}" field in render function by yourself`
-=======
-            `UIKernel.Grid warning:
-You send record with fields of Object type in escaped column "${columnId}".
-To use Objects, set column config "escape" to false,
-and escape "${columnId}" field in render function by yourself`
->>>>>>> adca3532
           );
         }
       }
