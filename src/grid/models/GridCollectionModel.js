--- conflicted
+++ resolved
@@ -261,15 +261,9 @@
  * @param {Object}      record
  * @param {Function}    cb      CallBack function
  */
-<<<<<<< HEAD
 GridCollectionModel.prototype.isValidRecord = callbackify(function (record) {
-  return toPromise(this._validation.isValidRecord.bind(this._validation))(record);
-});
-=======
-GridCollectionModel.prototype.isValidRecord = function (record, cb) {
-  this._validator.isValidRecord(record, cb);
-};
->>>>>>> 90676714
+  return toPromise(this._validator.isValidRecord.bind(this._validator))(record);
+});
 
 GridCollectionModel.prototype._getID = function () {
   while (this._getRecordByID(this._id)) {
