--- conflicted
+++ resolved
@@ -28,15 +28,9 @@
 class GridXhrModel extends AbstractGridModel {
   constructor(settings) {
     super();
-<<<<<<< HEAD
-
-    if (!settings.api) {
-      throw new Error('Initialization problem: \'api\' must be specified.');
-=======
     const {api, validator, xhr, validateOnClient, handleMultipartFormData} = settings;
     if (!api) {
-      throw Error('Initialization problem: \'api\' must be specified.');
->>>>>>> 0082f651
+      throw new Error('Initialization problem: \'api\' must be specified.');
     }
 
     this._validator = validator || new Validator();
