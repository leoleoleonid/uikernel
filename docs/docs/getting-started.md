--- conflicted
+++ resolved
@@ -29,7 +29,6 @@
  import 'uikernel/themes/base/main.css';
 
  const model = new UIKernel.Models.Grid.Collection({
-<<<<<<< HEAD
    data: [
      [1, {
        name: 'Pace',
@@ -47,25 +46,6 @@
        age: 14
      }]
    ]
-=======
-     data: [
-         [1, {
-             name: 'Pace',
-             surname: 'White',
-             age: 20
-         }],
-         [2, {
-             name: 'Evangeline',
-             surname: 'Terrell',
-             age: 72
-         }],
-         [3, {
-            name: 'Roach',
-            surname: 'Potts',
-            age: 14
-         }]
-     ]
->>>>>>> 5c0390ce
  });
 
  const columns = {
