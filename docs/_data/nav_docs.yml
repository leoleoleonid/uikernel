--- conflicted
+++ resolved
@@ -18,7 +18,6 @@
     - id: creating-records
       title: Creating records
   - id: server-side
-<<<<<<< HEAD
     title: Server Tutorial
     subitems:
     - id: server-routes
@@ -27,16 +26,6 @@
       title: Validation
     - id: server-model
       title: Server Models
-=======
-    title: Серверная часть
-    subitems:
-    - id: server-routes
-      title: Настройка роутов
-    - id: server-validation
-      title: Валидация данных
-    - id: server-model
-      title: Создание модели
->>>>>>> 776f47a3
 - title: Editors
   items:
   - id: editors
