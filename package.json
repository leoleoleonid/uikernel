--- conflicted
+++ resolved
@@ -1,10 +1,6 @@
 {
   "name": "uikernel",
-<<<<<<< HEAD
-  "version": "0.17.0-dev92",
-=======
   "version": "1.0.0-dev1.5",
->>>>>>> 532bfe1a
   "license": "BSD",
   "description": "UI library",
   "keywords": [
@@ -20,8 +16,7 @@
   "scripts": {
     "build": "gulp",
     "test": "jest",
-    "start-site": "sh ./scripts/start_local_site.sh",
-    "build": "gulp"
+    "start-site": "sh ./scripts/start_local_site.sh"
   },
   "dependencies": {
     "babel-polyfill": "^6.23.0",
