--- conflicted
+++ resolved
@@ -1,10 +1,6 @@
 {
   "name": "uikernel",
-<<<<<<< HEAD
-  "version": "1.0.0-dev1.0",
-=======
-  "version": "0.17.0-dev84",
->>>>>>> 1d6be901
+  "version": "1.0.0-dev1.1",
   "license": "BSD",
   "description": "UI library",
   "keywords": [
