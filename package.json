--- conflicted
+++ resolved
@@ -1,10 +1,6 @@
 {
   "name": "uikernel",
-<<<<<<< HEAD
-  "version": "1.0.0-dev1.1",
-=======
-  "version": "0.17.0-dev89",
->>>>>>> 99d04d9f
+  "version": "1.0.0-dev1.2",
   "license": "BSD",
   "description": "UI library",
   "keywords": [
