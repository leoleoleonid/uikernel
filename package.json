{
  "name": "uikernel",
<<<<<<< HEAD
  "version": "0.17.0-dev",
=======
  "version": "0.16.1",
>>>>>>> 12c9041d
  "license": "BSD",
  "description": "UI library",
  "keywords": [
    "ui",
    "uikernel",
    "grid",
    "forms",
    "react"
  ],
  "main": "./main",
  "browser": "./browser",
  "repository": "git@github.com:softindex/uikernel.git",
  "scripts": {
    "prepublish": "gulp bundle"
  },
  "dependencies": {
    "express": "^4.13.3",
    "react": "~0.13.3",
    "regenerator": "~0.8.36",
    "suspend": "~0.6.1",
    "xhr": "~1.17.0"
  },
  "devDependencies": {
    "browserify": "^10.2.4",
    "browserify-shim": "^3.8.9",
    "del": "~0.1.3",
    "eslint": "^0.24.0",
    "eslint-plugin-react": "^2.6.4",
    "gulp": "~3.9.0",
    "gulp-archiver": "^1.0.0",
    "gulp-browserify": "^0.5.1",
    "gulp-eslint": "^0.15.0",
    "gulp-gh-pages": "^0.5.4",
    "gulp-jsdoc": "^0.1.4",
    "gulp-jsxcs": "^0.1.9",
    "gulp-licenser": "^1.0.0",
    "gulp-plumber": "~0.6.6",
    "gulp-react": "~2.0.0",
    "gulp-regenerator": "~3.1.0",
    "gulp-rename": "^1.2.2",
    "gulp-uglify": "^1.2.0",
    "merge-stream": "^1.0.0"
  }
}<|MERGE_RESOLUTION|>--- conflicted
+++ resolved
@@ -1,10 +1,6 @@
 {
   "name": "uikernel",
-<<<<<<< HEAD
   "version": "0.17.0-dev",
-=======
-  "version": "0.16.1",
->>>>>>> 12c9041d
   "license": "BSD",
   "description": "UI library",
   "keywords": [
