{
  "name": "uikernel",
<<<<<<< HEAD
  "version": "0.17.0",
=======
  "version": "1.0.0-dev2.6",
>>>>>>> 0633bb06
  "license": "BSD",
  "description": "UI library",
  "keywords": [
    "ui",
    "uikernel",
    "grid",
    "forms",
    "react"
  ],
  "main": "./main",
  "browser": "./browser",
  "repository": "git@github.com:softindex/uikernel.git",
  "scripts": {
    "build": "gulp",
    "test": "jest",
    "start-site": "sh ./scripts/start_local_site.sh"
  },
  "dependencies": {
    "babel-polyfill": "^6.23.0",
    "babel-runtime": "^6.23.0",
    "create-react-class": "^15.6.2",
    "csv-stringify": "^1.0.4",
    "express": "^4.14.0",
    "moment": "^2.17.1",
    "prop-types": "^15.6.0",
    "react": "^16.2.0",
    "react-datepicker": "1.1.0",
    "react-dom": "^16.2.0",
    "react-dom-factories": "^1.0.2",
    "xhr": "^2.2.0"
  },
  "devDependencies": {
    "babel-eslint": "^8.0.2",
    "babel-plugin-add-module-exports": "^0.2.1",
    "babel-plugin-transform-runtime": "^6.15.0",
    "babel-preset-latest": "^6.16.0",
    "babel-preset-react": "^6.16.0",
    "babel-preset-stage-0": "^6.16.0",
    "browserify": "^15.2.0",
    "browserify-shim": "^3.8.12",
    "del": "^3.0.0",
    "enzyme": "^3.3.0",
    "enzyme-adapter-react-16": "^1.1.1",
    "eslint": "^4.11.0",
    "eslint-plugin-react": "^7.6.1",
    "gulp": "^4.0.0",
    "gulp-archiver": "^1.0.0",
    "gulp-babel": "^7.0.1",
    "gulp-changed": "^3.2.0",
    "gulp-count": "^1.0.0",
    "gulp-eslint": "^4.0.0",
    "gulp-gh-pages": "^0.5.4",
    "gulp-if": "^2.0.2",
    "gulp-less": "^3.4.0",
    "gulp-licenser": "^1.0.2",
    "gulp-rename": "^1.2.2",
    "gulp-sequence": "^1.0.0",
    "gulp-uglify": "^3.0.0",
    "jest": "^22.1.4",
    "merge-stream": "^1.0.0",
    "path-exists": "^3.0.0",
    "raf": "^3.4.0",
    "react-dom": "15.6.2",
    "through2": "^2.0.3",
    "webpack": "^1.13.3",
    "webpack-stream": "^3.2.0",
    "yargs": "^11.0.0"
  },
  "jest": {
    "testRegex": "/__tests__/",
    "roots": [
      "<rootDir>/src"
    ],
    "collectCoverageFrom": [
      "src/**/*.js"
    ],
    "setupTestFrameworkScriptFile": "<rootDir>/src/test/setupTestFramework.js"
  }
}<|MERGE_RESOLUTION|>--- conflicted
+++ resolved
@@ -1,10 +1,6 @@
 {
   "name": "uikernel",
-<<<<<<< HEAD
-  "version": "0.17.0",
-=======
-  "version": "1.0.0-dev2.6",
->>>>>>> 0633bb06
+  "version": "1.0.0",
   "license": "BSD",
   "description": "UI library",
   "keywords": [
